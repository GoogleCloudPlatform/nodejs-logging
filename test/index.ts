/**
 * Copyright 2015 Google Inc. All Rights Reserved.
 *
 * Licensed under the Apache License, Version 2.0 (the "License");
 * you may not use this file except in compliance with the License.
 * You may obtain a copy of the License at
 *
 *      http://www.apache.org/licenses/LICENSE-2.0
 *
 * Unless required by applicable law or agreed to in writing, software
 * distributed under the License is distributed on an "AS IS" BASIS,
 * WITHOUT WARRANTIES OR CONDITIONS OF ANY KIND, either express or implied.
 * See the License for the specific language governing permissions and
 * limitations under the License.
 */

import {util} from '@google-cloud/common-grpc';
<<<<<<< HEAD
import {CallbackifyAllOptions} from '@google-cloud/promisify';
import * as arrify from 'arrify';
=======
import arrify = require('arrify');
>>>>>>> fcd868af
import * as assert from 'assert';
import * as extend from 'extend';
import * as proxyquire from 'proxyquire';
import * as through from 'through2';
import {Logging as LOGGING} from '../src/index';

import {GetEntriesCallback} from '../src/index';
import {getOrInjectContext} from '../src/middleware/context';

const {v2} = require('../src');
const PKG = require('../../package.json');

let extended = false;
const fakePaginator = {
  paginator: {
    extend(klass: Function, methods: string[]) {
      if (klass.name !== 'Logging') {
        return;
      }
      extended = true;
      methods = arrify(methods);
      assert.deepStrictEqual(methods, ['getEntries', 'getSinks']);
    },
    streamify(methodName: string) {
      return methodName;
    },
  },
};

let googleAuthOverride: Function|null;
function fakeGoogleAuth() {
  return (googleAuthOverride || util.noop).apply(null, arguments);
}

let isCustomTypeOverride: Function|null;
let callbackified = false;
let replaceProjectIdTokenOverride: Function|null;
const fakeUtil = extend({}, util, {
  isCustomType() {
    if (isCustomTypeOverride) {
      return isCustomTypeOverride.apply(null, arguments);
    }
    return false;
  },
});
const fakeCallbackify = {
  callbackifyAll(c: Function, options: CallbackifyAllOptions) {
    if (c.name !== 'Logging') {
      return;
    }
    callbackified = true;
    assert.deepStrictEqual(options.exclude, ['request']);
  },
};
const fakeProjectify = {
  replaceProjectIdToken(reqOpts) {
    if (replaceProjectIdTokenOverride) {
      return replaceProjectIdTokenOverride.apply(null, arguments);
    }
    return reqOpts;
  },
};

const originalFakeUtil = extend(true, {}, fakeUtil);

function fakeV2() {}

class FakeEntry {
  calledWith_: IArguments;
  constructor() {
    this.calledWith_ = arguments;
  }
  static fromApiResponse_() {
    return arguments;
  }
}

class FakeLog {
  calledWith_: IArguments;
  constructor() {
    this.calledWith_ = arguments;
  }
}

class FakeSink {
  calledWith_: IArguments;
  constructor() {
    this.calledWith_ = arguments;
  }
}

describe('Logging', () => {
  // tslint:disable-next-line no-any variable-name
  let Logging: any;
  let logging;

  const PROJECT_ID = 'project-id';

  before(() => {
    Logging = proxyquire('../../', {
                '@google-cloud/common-grpc': {
                  util: fakeUtil,
                },
                '@google-cloud/promisify': fakeCallbackify,
                '@google-cloud/paginator': fakePaginator,
                '@google-cloud/projectify': fakeProjectify,
                'google-auth-library': {
                  GoogleAuth: fakeGoogleAuth,
                },
                './log': {Log: FakeLog},
                './entry': {Entry: FakeEntry},
                './sink': {Sink: FakeSink},
                './v2': fakeV2,
              }).Logging;
  });

  beforeEach(() => {
    extend(fakeUtil, originalFakeUtil);
    googleAuthOverride = null;
    isCustomTypeOverride = null;
    replaceProjectIdTokenOverride = null;
    logging = new Logging({
      projectId: PROJECT_ID,
    });
  });

  describe('instantiation', () => {
    const EXPECTED_SCOPES: string[] = [];
    const clientClasses = [
      v2.ConfigServiceV2Client,
      v2.LoggingServiceV2Client,
      v2.MetricsServiceV2Client,
    ];

    for (const clientClass of clientClasses) {
      for (const scope of clientClass.scopes) {
        if (EXPECTED_SCOPES.indexOf(scope) === -1) {
          EXPECTED_SCOPES.push(scope);
        }
      }
    }

    it('should extend the correct methods', () => {
      assert(extended);  // See `fakePaginator.extend`
    });

    it('should callbackify all the things', () => {
      assert(callbackified);
    });

    it('should initialize the API object', () => {
      assert.deepStrictEqual(logging.api, {});
    });

    it('should cache a local GoogleAuth instance', () => {
      const fakeGoogleAuthInstance = {};
      const options = {
        a: 'b',
        c: 'd',
      };

      googleAuthOverride = options_ => {
        assert.deepStrictEqual(
            options_,
            extend(
                {
                  libName: 'gccl',
                  libVersion: PKG.version,
                  scopes: EXPECTED_SCOPES,
                },
                options));
        return fakeGoogleAuthInstance;
      };

      const logging = new Logging(options);
      assert.strictEqual(logging.auth, fakeGoogleAuthInstance);
    });

    it('should localize the options', () => {
      const options = {
        a: 'b',
        c: 'd',
      };

      const logging = new Logging(options);

      assert.notStrictEqual(logging.options, options);

      assert.deepStrictEqual(
          logging.options,
          extend(
              {
                libName: 'gccl',
                libVersion: PKG.version,
                scopes: EXPECTED_SCOPES,
              },
              options));
    });

    it('should set the projectId', () => {
      assert.strictEqual(logging.projectId, PROJECT_ID);
    });

    it('should default the projectId to the token', () => {
      const logging = new Logging({});
      assert.strictEqual(logging.projectId, '{{projectId}}');
    });
  });

  describe('createSink', () => {
    const SINK_NAME = 'name';

    beforeEach(() => {
      logging.configService.createSink = async () => [{}];
    });

    it('should throw if a name is not provided', () => {
      const error = new Error('A sink name must be provided.');
      logging.createSink().then(util.noop, err => {
        assert.deepStrictEqual(err, error);
      });
    });

    it('should throw if a config object is not provided', () => {
      const error = new Error('A sink configuration object must be provided.');
      logging.createSink(SINK_NAME).then(util.noop, err => {
        assert.deepStrictEqual(err, error);
      });
    });

    it('should set acls for a Dataset destination', async () => {
      const dataset = {};

      const CONFIG = {
        destination: dataset,
      };

      isCustomTypeOverride = (destination, type) => {
        assert.strictEqual(destination, dataset);
        return type === 'bigquery/dataset';
      };

      logging.setAclForDataset_ = async (config) => {
        assert.strictEqual(config, CONFIG);
      };

      await logging.createSink(SINK_NAME, CONFIG);
    });

    it('should set acls for a Topic destination', async () => {
      const topic = {};

      const CONFIG = {
        destination: topic,
      };

      isCustomTypeOverride = (destination, type) => {
        assert.strictEqual(destination, topic);
        return type === 'pubsub/topic';
      };

      logging.setAclForTopic_ = async (config) => {
        assert.strictEqual(config, CONFIG);
      };

      await logging.createSink(SINK_NAME, CONFIG);
    });

    it('should set acls for a Bucket destination', async () => {
      const bucket = {};

      const CONFIG = {
        destination: bucket,
      };

      isCustomTypeOverride = (destination, type) => {
        assert.strictEqual(destination, bucket);
        return type === 'storage/bucket';
      };

      logging.setAclForBucket_ = async (config) => {
        assert.strictEqual(config, CONFIG);
      };

      await logging.createSink(SINK_NAME, CONFIG);
    });

    describe('API request', () => {
      it('should call GAX method', async () => {
        const config = {
          a: 'b',
          c: 'd',
        };

        const expectedConfig = extend({}, config, {
          name: SINK_NAME,
        });

        logging.configService.createSink = async (reqOpts, gaxOpts) => {
          const expectedParent = 'projects/' + logging.projectId;
          assert.strictEqual(reqOpts.parent, expectedParent);
          assert.deepStrictEqual(reqOpts.sink, expectedConfig);
          assert.strictEqual(gaxOpts, undefined);
          return [{}];
        };

        await logging.createSink(SINK_NAME, config);
      });

      it('should accept GAX options', async () => {
        const config = {
          a: 'b',
          c: 'd',
          gaxOptions: {},
        };

        logging.configService.createSink = async (reqOpts, gaxOpts) => {
          assert.strictEqual(reqOpts.sink.gaxOptions, undefined);
          assert.strictEqual(gaxOpts, config.gaxOptions);
          return [{}];
        };

        await logging.createSink(SINK_NAME, config);
      });

      describe('error', () => {
        const error = new Error('Error.');
        const apiResponse = {};

        beforeEach(() => {
          logging.request = (config, callback) => {
            callback(error, apiResponse);
          };
        });

        it('should reject Promise with an error', () => {
          logging.configService.createSink = async () => {
            throw error;
          };

          logging.createSink(SINK_NAME, {})
              .then(util.noop, (err) => assert.deepStrictEqual(err, error));
        });
      });

      describe('success', () => {
        const apiResponse = {
          name: SINK_NAME,
        };

        beforeEach(() => {
          logging.request = (config, callback) => {
            callback(null, apiResponse);
          };
        });

        it('should resolve Promise Sink & API response', async () => {
          const sink = {};

          logging.sink = name_ => {
            assert.strictEqual(name_, SINK_NAME);
            return sink;
          };

          logging.configService.createSink = async () => {
            return [apiResponse];
          };

          const [sink_, apiResponse_] = await logging.createSink(SINK_NAME, {});
          assert.strictEqual(sink_, sink);
          assert.strictEqual(sink_.metadata, apiResponse);
          assert.strictEqual(apiResponse_, apiResponse);
        });
      });
    });
  });

  describe('entry', () => {
    const RESOURCE = {};
    const DATA = {};

    it('should return an Entry object', () => {
      const entry = logging.entry(RESOURCE, DATA);
      assert(entry instanceof FakeEntry);
      assert.strictEqual(entry.calledWith_[0], RESOURCE);
      assert.strictEqual(entry.calledWith_[1], DATA);
    });
  });

  describe('getEntries', () => {
    beforeEach(() => {
      logging.auth.getProjectId = async () => PROJECT_ID;
    });

    it('should exec without options', async () => {
      logging.loggingService.listLogEntries = async (reqOpts, gaxOpts) => {
        assert.deepStrictEqual(reqOpts, {
          orderBy: 'timestamp desc',
          resourceNames: ['projects/' + logging.projectId],
        });
        assert.deepStrictEqual(gaxOpts, {
          autoPaginate: undefined,
        });
        return [[]];
      };

      await logging.getEntries();
    });

    it('should accept options', async () => {
      const options = {filter: 'test'};

      logging.loggingService.listLogEntries = async (reqOpts, gaxOpts) => {
        assert.deepStrictEqual(
            reqOpts, extend(options, {
              filter: 'test',
              orderBy: 'timestamp desc',
              resourceNames: ['projects/' + logging.projectId],
            }));

        assert.deepStrictEqual(gaxOpts, {
          autoPaginate: undefined,
        });
        return [[]];
      };

      await logging.getEntries(options);
    });

    it('should not push the same resourceName again', async () => {
      const options = {
        resourceNames: ['projects/' + logging.projectId],
      };

      logging.loggingService.listLogEntries = async (reqOpts) => {
        assert.deepStrictEqual(reqOpts.resourceNames, [
          'projects/' + logging.projectId,
        ]);
        return [[]];
      };

      logging.getEntries(options, assert.ifError);
    });

    it('should allow overriding orderBy', async () => {
      const options = {
        orderBy: 'timestamp asc',
      };

      logging.loggingService.listLogEntries = async (reqOpts) => {
        assert.deepStrictEqual(reqOpts.orderBy, options.orderBy);
        return [[]];
      };

      await logging.getEntries(options);
    });

    it('should accept GAX options', async () => {
      const options = {
        a: 'b',
        c: 'd',
        gaxOptions: {
          autoPaginate: true,
        },
      };

      logging.loggingService.listLogEntries = async (reqOpts, gaxOpts) => {
        assert.deepStrictEqual(reqOpts, {
          a: 'b',
          c: 'd',
          orderBy: 'timestamp desc',
          resourceNames: ['projects/' + logging.projectId],
        });
        assert.strictEqual(reqOpts.gaxOptions, undefined);
        assert.deepStrictEqual(gaxOpts, options.gaxOptions);
        return [[]];
      };

      await logging.getEntries(options);
    });

    describe('error', () => {
      const error = new Error('Error.');

      beforeEach(() => {
        logging.loggingService.listLogEntries = async () => {
          throw error;
        };
      });

      it('should reject promise with error', () => {
        logging.getEntries().then(
            util.noop, (err) => assert.strictEqual(err, error));
      });
    });

    describe('success', () => {
      const expectedResponse = [[
        {
          logName: 'syslog',
        },
      ]];

      beforeEach(() => {
        logging.loggingService.listLogEntries = async () => {
          return expectedResponse;
        };
      });

      it('should resolve promise with entries & API resp', async () => {
        const [entries] = await logging.getEntries();
        assert.strictEqual(entries[0], expectedResponse[0][0]);
      });
    });
  });

  describe('getEntriesStream', () => {
    const OPTIONS = {
      a: 'b',
      c: 'd',
      gaxOptions: {
        a: 'b',
        c: 'd',
      },
    };

    let GAX_STREAM;
    const RESULT = {};

    beforeEach(() => {
      GAX_STREAM = through.obj();
      GAX_STREAM.push(RESULT);
      logging.loggingService.listLogEntriesStream = () => GAX_STREAM;
      logging.auth.getProjectId = async () => PROJECT_ID;
    });

    it('should make request once reading', done => {
      logging.loggingService.listLogEntriesStream = (reqOpts, gaxOpts) => {
        assert.deepStrictEqual(reqOpts, {
          resourceNames: ['projects/' + logging.projectId],
          orderBy: 'timestamp desc',
          a: 'b',
          c: 'd',
        });

        assert.deepStrictEqual(gaxOpts, {
          autoPaginate: undefined,
          a: 'b',
          c: 'd',
        });

        setImmediate(done);

        return GAX_STREAM;
      };

      const stream = logging.getEntriesStream(OPTIONS);
      stream.emit('reading');
    });

    it('should set logName filter if has logName flag', done => {
      const logName = 'log-name';
      logging = new LOGGING({projectId: PROJECT_ID});
      logging.loggingService.listLogEntriesStream = (reqOpts, gaxOpts) => {
        assert.deepStrictEqual(reqOpts, {
          resourceNames: ['projects/' + logging.projectId],
          orderBy: 'timestamp desc',
          a: 'b',
          c: 'd',
          filter: `logName="${
                  ['projects', PROJECT_ID, 'logs', encodeURIComponent(logName)]
                      .join('/')}"`,
        });

        assert.deepStrictEqual(gaxOpts, {
          autoPaginate: undefined,
          a: 'b',
          c: 'd',
        });

        setImmediate(done);

        return GAX_STREAM;
      };

      const log = logging.log('log-name');
      const stream = log.getEntriesStream(OPTIONS);
      stream.emit('reading');
    });

    it('should add logName filter to user provided filter', done => {
      const logName = 'log-name';
      const OPTIONS_WITH_FILTER = extend(
          {
            filter: 'custom filter',
          },
          OPTIONS);
      logging = new LOGGING({projectId: PROJECT_ID});
      logging.loggingService.listLogEntriesStream = (reqOpts, gaxOpts) => {
        assert.deepStrictEqual(reqOpts, {
          resourceNames: ['projects/' + logging.projectId],
          orderBy: 'timestamp desc',
          a: 'b',
          c: 'd',
          filter: `(${OPTIONS_WITH_FILTER.filter}) AND logName="${
                  ['projects', PROJECT_ID, 'logs', encodeURIComponent(logName)]
                      .join('/')}"`,
        });

        assert.deepStrictEqual(gaxOpts, {
          autoPaginate: undefined,
          a: 'b',
          c: 'd',
        });

        setImmediate(done);

        return GAX_STREAM;
      };

      const log = logging.log('log-name');
      const stream = log.getEntriesStream(OPTIONS_WITH_FILTER);
      stream.emit('reading');
    });

    it('should destroy request stream if gax fails', done => {
      const error = new Error('Error.');
      logging.loggingService.listLogEntriesStream = () => {
        throw error;
      };
      const stream = logging.getEntriesStream(OPTIONS);
      stream.emit('reading');
      stream.once('error', (err) => {
        assert.strictEqual(err, error);
        done();
      });
    });

    it('should destroy request stream if gaxStream catches error', done => {
      const error = new Error('Error.');
      const stream = logging.getEntriesStream(OPTIONS);
      stream.emit('reading');
      stream.on('error', (err) => {
        assert.strictEqual(err, error);
        done();
      });
      setImmediate(() => {
        GAX_STREAM.emit('error', error);
      });
    });

    it('should return if in snippet sandbox', done => {
      logging.setProjectId = async () => {
        return done(new Error('Should not have gotten project ID'));
      };
      // tslint:disable-next-line no-any
      (global as any).GCLOUD_SANDBOX_ENV = true;
      const stream = logging.getEntriesStream(OPTIONS);
      stream.emit('reading');
      // tslint:disable-next-line no-any
      delete (global as any).GCLOUD_SANDBOX_ENV;
      assert(stream instanceof require('stream'));
      done();
    });

    it('should convert results from request to Entry', done => {
      const stream = logging.getEntriesStream(OPTIONS);
      stream.on('data', entry => {
        const argsPassedToFromApiResponse_ = entry[0];
        assert.strictEqual(argsPassedToFromApiResponse_, RESULT);
        done();
      });
      stream.emit('reading');
    });

    it('should expose abort function', done => {
      GAX_STREAM.cancel = done;
      const stream = logging.getEntriesStream(OPTIONS);
      stream.emit('reading');
      setImmediate(() => {
        stream.abort();
      });
    });

    it('should not require an options object', () => {
      assert.doesNotThrow(() => {
        const stream = logging.getEntriesStream();
        stream.emit('reading');
      });
    });
  });

  describe('getSinks', () => {
    beforeEach(() => {
      logging.auth.getProjectId = async () => {};
    });
    const OPTIONS = {
      a: 'b',
      c: 'd',
      gaxOptions: {
        a: 'b',
        c: 'd',
      },
    };

    it('should exec without options', async () => {
      logging.configService.listSinks = async (reqOpts, gaxOpts) => {
        assert.deepStrictEqual(gaxOpts, {autoPaginate: undefined});
        return [[]];
      };
      await logging.getSinks();
    });

    it('should call gax method', async () => {
      logging.configService.listSinks = async (reqOpts, gaxOpts) => {
        assert.deepStrictEqual(reqOpts, {
          parent: 'projects/' + logging.projectId,
          a: 'b',
          c: 'd',
        });

        assert.deepStrictEqual(gaxOpts, {
          autoPaginate: undefined,
          a: 'b',
          c: 'd',
        });

        return [[]];
      };

      await logging.getSinks(OPTIONS);
    });

    describe('error', () => {
      it('should reject promise with error', () => {
        const error = new Error('Error.');
        logging.configService.listSinks = async () => {
          throw error;
        };
        logging.getSinks(OPTIONS).then(
            util.noop, (err) => assert.strictEqual(err, error));
      });
    });

    describe('success', () => {
      const ARGS = [
        [
          {
            name: 'sink-name',
          },
        ],
        {},
      ];

      beforeEach(() => {
        logging.configService.listSinks = async () => {
          return ARGS;
        };
      });

      it('should resolve promise with Logs & API resp', async () => {
        const sinkInstance = {};
        logging.sink = name => {
          assert.strictEqual(name, ARGS[0]![0].name);
          return sinkInstance;
        };
        const [sinks] = await logging.getSinks(OPTIONS);
        assert.strictEqual(sinks[0], sinkInstance);
        assert.strictEqual(sinks[0].metadata, ARGS[0][0].metadata);
      });
    });
  });

  describe('getSinksStream', () => {
    const OPTIONS = {
      a: 'b',
      c: 'd',
      gaxOptions: {
        a: 'b',
        c: 'd',
      },
    };

    let GAX_STREAM;
    const RESULT = {
      name: 'sink-name',
    };

    beforeEach(() => {
      GAX_STREAM = through.obj();
      GAX_STREAM.push(RESULT);
      logging.configService.listSinksStream = () => GAX_STREAM;
      logging.auth.getProjectId = async () => {};
    });

    it('should make request once reading', done => {
      logging.configService.listSinksStream = (reqOpts, gaxOpts) => {
        assert.deepStrictEqual(reqOpts, {
          parent: 'projects/' + logging.projectId,
          a: 'b',
          c: 'd',
        });

        assert.deepStrictEqual(gaxOpts, {
          autoPaginate: undefined,
          a: 'b',
          c: 'd',
        });

        setImmediate(done);

        return GAX_STREAM;
      };

      const stream = logging.getSinksStream(OPTIONS);
      stream.emit('reading');
    });

    it('should destroy request stream if gax fails', done => {
      const error = new Error('Error.');
      logging.configService.listSinksStream = () => {
        throw error;
      };
      const stream = logging.getSinksStream(OPTIONS);
      stream.emit('reading');
      stream.once('error', (err) => {
        assert.strictEqual(err, error);
        done();
      });
    });

    it('should destroy request stream if gaxStream catches error', done => {
      const error = new Error('Error.');
      const stream = logging.getSinksStream(OPTIONS);
      stream.emit('reading');
      stream.on('error', (err) => {
        assert.strictEqual(err, error);
        done();
      });
      setImmediate(() => {
        GAX_STREAM.emit('error', error);
      });
    });

    it('should return if in snippet sandbox', done => {
      logging.setProjectId = async () => {
        return done(new Error('Should not have gotten project ID'));
      };
      // tslint:disable-next-line no-any
      (global as any).GCLOUD_SANDBOX_ENV = true;
      const stream = logging.getSinksStream(OPTIONS);
      stream.emit('reading');
      // tslint:disable-next-line no-any
      delete (global as any).GCLOUD_SANDBOX_ENV;
      assert(stream instanceof require('stream'));
      done();
    });

    it('should convert results from request to Sink', done => {
      const stream = logging.getSinksStream(OPTIONS);

      const sinkInstance = {};

      logging.sink = name => {
        assert.strictEqual(name, RESULT.name);
        return sinkInstance;
      };

      stream.on('data', sink => {
        assert.strictEqual(sink, sinkInstance);
        assert.strictEqual(sink.metadata, RESULT);
        done();
      });

      stream.emit('reading');
    });

    it('should expose abort function', done => {
      GAX_STREAM.cancel = done;

      const stream = logging.getSinksStream(OPTIONS);

      stream.emit('reading');

      setImmediate(() => {
        stream.abort();
      });
    });
  });

  describe('log', () => {
    const NAME = 'log-name';

    it('should return a Log object', () => {
      const log = logging.log(NAME);
      assert(log instanceof FakeLog);
      assert.strictEqual(log.calledWith_[0], logging);
      assert.strictEqual(log.calledWith_[1], NAME);
    });
  });

  describe('request', () => {
    const CONFIG = {
      client: 'client',
      method: 'method',
      reqOpts: {
        a: 'b',
        c: 'd',
      },
      gaxOpts: {},
    };

    const PROJECT_ID = 'project-id';

    beforeEach(() => {
      logging.auth = {
        getProjectId: callback => {
          callback(null, PROJECT_ID);
        },
      };

      logging.api[CONFIG.client] = {
        [CONFIG.method]: util.noop,
      };
    });

    describe('prepareGaxRequest', () => {
      it('should get the project ID', done => {
        logging.auth.getProjectId = () => done();
        logging.request(CONFIG, assert.ifError);
      });

      it('should cache the project ID', done => {
        logging.auth.getProjectId = () => {
          setImmediate(() => {
            assert.strictEqual(logging.projectId, PROJECT_ID);
            done();
          });
        };

        logging.request(CONFIG, assert.ifError);
      });

      it('should return error if getting project ID failed', done => {
        const error = new Error('Error.');

        logging.auth.getProjectId = callback => {
          callback(error);
        };

        logging.request(CONFIG, err => {
          assert.deepStrictEqual(err, error);
          done();
        });
      });

      it('should initiate and cache the client', () => {
        const fakeClient = {
          [CONFIG.method]: util.noop,
        };
        fakeV2[CONFIG.client] = class {
          constructor(options) {
            assert.strictEqual(options, logging.options);
            return fakeClient;
          }
        };
        logging.api = {};
        logging.request(CONFIG, assert.ifError);
        assert.strictEqual(logging.api[CONFIG.client], fakeClient);
      });

      it('should use the cached client', done => {
        fakeV2[CONFIG.client] = () => {
          done(new Error('Should not re-instantiate a GAX client.'));
        };

        logging.request(CONFIG);
        done();
      });

      it('should replace the project ID token', done => {
        const replacedReqOpts = {};

        replaceProjectIdTokenOverride = (reqOpts, projectId) => {
          assert.notStrictEqual(reqOpts, CONFIG.reqOpts);
          assert.deepStrictEqual(reqOpts, CONFIG.reqOpts);
          assert.strictEqual(projectId, PROJECT_ID);

          return replacedReqOpts;
        };

        logging.api[CONFIG.client][CONFIG.method] = {
          bind(gaxClient, reqOpts) {
            assert.strictEqual(reqOpts, replacedReqOpts);

            setImmediate(done);

            return util.noop;
          },
        };

        logging.request(CONFIG, assert.ifError);
      });
    });

    describe('makeRequestCallback', () => {
      it('should return if in snippet sandbox', done => {
        logging.auth.getProjectId = () => {
          done(new Error('Should not have gotten project ID.'));
        };
        // tslint:disable-next-line no-any
        (global as any).GCLOUD_SANDBOX_ENV = true;
        const returnValue = logging.request(CONFIG, assert.ifError);
        // tslint:disable-next-line no-any
        delete (global as any).GCLOUD_SANDBOX_ENV;

        assert.strictEqual(returnValue, undefined);
        done();
      });

      it('should prepare the request', done => {
        logging.api[CONFIG.client][CONFIG.method] = {
          bind(gaxClient, reqOpts, gaxOpts) {
            assert.strictEqual(gaxClient, logging.api[CONFIG.client]);
            assert.deepStrictEqual(reqOpts, CONFIG.reqOpts);
            assert.strictEqual(gaxOpts, CONFIG.gaxOpts);

            setImmediate(done);

            return util.noop;
          },
        };

        logging.request(CONFIG, assert.ifError);
      });

      it('should execute callback with error', done => {
        const error = new Error('Error.');

        logging.api[CONFIG.client][CONFIG.method] = (...args) => {
          const callback = args.pop();
          callback(error);
        };

        logging.request(CONFIG, err => {
          assert.deepStrictEqual(err, error);
          done();
        });
      });

      it('should execute the request function', () => {
        logging.api[CONFIG.client][CONFIG.method] = (done, ...args) => {
          const callback = args.pop();
          callback(null, done);  // so it ends the test
        };

        logging.request(CONFIG, assert.ifError);
      });
    });

    describe('makeRequestStream', () => {
      let GAX_STREAM;

      beforeEach(() => {
        GAX_STREAM = through();

        logging.api[CONFIG.client][CONFIG.method] = {
          bind() {
            return () => GAX_STREAM;
          },
        };
      });

      it('should return if in snippet sandbox', done => {
        logging.auth.getProjectId = () => {
          done(new Error('Should not have gotten project ID.'));
        };

        // tslint:disable-next-line no-any
        (global as any).GCLOUD_SANDBOX_ENV = true;
        const returnValue = logging.request(CONFIG);
        returnValue.emit('reading');
        // tslint:disable-next-line no-any
        delete (global as any).GCLOUD_SANDBOX_ENV;

        assert(returnValue instanceof require('stream'));
        done();
      });

      it('should expose an abort function', done => {
        GAX_STREAM.cancel = done;

        const requestStream = logging.request(CONFIG);
        requestStream.emit('reading');
        requestStream.abort();
      });

      it('should prepare the request once reading', done => {
        logging.api[CONFIG.client][CONFIG.method] = {
          bind(gaxClient, reqOpts, gaxOpts) {
            assert.strictEqual(gaxClient, logging.api[CONFIG.client]);
            assert.deepStrictEqual(reqOpts, CONFIG.reqOpts);
            assert.strictEqual(gaxOpts, CONFIG.gaxOpts);
            setImmediate(done);
            return () => GAX_STREAM;
          },
        };

        const requestStream = logging.request(CONFIG);
        requestStream.emit('reading');
      });

      it('should destroy the stream with prepare error', done => {
        const error = new Error('Error.');

        logging.auth.getProjectId = callback => {
          callback(error);
        };

        const requestStream = logging.request(CONFIG);
        requestStream.emit('reading');

        requestStream.on('error', err => {
          assert.deepStrictEqual(err, error);
          done();
        });
      });

      it('should destroy the stream with GAX error', done => {
        const error = new Error('Error.');

        const requestStream = logging.request(CONFIG);
        requestStream.emit('reading');

        requestStream.on('error', err => {
          assert.deepStrictEqual(err, error);
          done();
        });

        GAX_STREAM.emit('error', error);
      });
    });
  });

  describe('sink', () => {
    const NAME = 'sink-name';

    it('should return a Log object', () => {
      const sink = logging.sink(NAME);
      assert(sink instanceof FakeSink);
      assert.strictEqual(sink.calledWith_[0], logging);
      assert.strictEqual(sink.calledWith_[1], NAME);
    });
  });

  describe('setAclForBucket_', () => {
    const SINK_NAME = 'name';
    let CONFIG;

    let bucket;

    beforeEach(() => {
      bucket = {
        name: 'bucket-name',
        acl: {
          owners: {
            addGroup: util.noop,
          },
        },
      };

      CONFIG = {
        destination: bucket,
      };
    });

    it('should add cloud-logs as an owner', async () => {
      bucket.acl.owners.addGroup = async (entity) => {
        assert.strictEqual(entity, 'cloud-logs@google.com');
      };

      await logging.setAclForBucket_(CONFIG);
    });

    describe('error', () => {
      const error = new Error('Error.');

      beforeEach(() => {
        bucket.acl.owners.addGroup = async () => {
          throw error;
        };
      });

      it('should return error', () => {
        logging.setAclForBucket_(CONFIG).then(
            util.noop, (err) => assert.deepStrictEqual(err, error));
      });
    });

    describe('success', () => {
      beforeEach(() => {
        bucket.acl.owners.addGroup = async () => {};
      });

      it('should set string destination', async () => {
        const expectedDestination = 'storage.googleapis.com/' + bucket.name;

        await logging.setAclForBucket_(CONFIG);
        assert.strictEqual(CONFIG.destination, expectedDestination);
      });
    });
  });

  describe('setAclForDataset_', () => {
    const SINK_NAME = 'name';
    let CONFIG;
    let dataset;

    beforeEach(() => {
      dataset = {
        id: 'dataset-id',
        parent: {
          projectId: PROJECT_ID,
        },
      };

      CONFIG = {
        destination: dataset,
      };
    });

    describe('metadata refresh', () => {
      describe('error', () => {
        const error = new Error('Error.');
        const apiResponse = {};

        beforeEach(() => {
          dataset.getMetadata = async () => {
            throw error;
          };
        });

        it('should reject with error', () => {
          logging.setAclForDataset_(CONFIG).then(
              util.noop, (err) => assert.deepStrictEqual(err, error));
        });
      });

      describe('success', () => {
        const apiResponse = {
          access: [{}, {}],
        };

        const originalAccess = [].slice.call(apiResponse.access);

        beforeEach(() => {
          dataset.getMetadata = async () => {
            return [apiResponse, apiResponse];
          };
        });

        it('should set the correct metadata', async () => {
          const access = {
            role: 'WRITER',
            groupByEmail: 'cloud-logs@google.com',
          };

          const expectedAccess =
              // tslint:disable-next-line no-any
              ([] as any[]).slice.call(originalAccess).concat(access);

          dataset.setMetadata = async (metadata) => {
            assert.deepStrictEqual(apiResponse.access, originalAccess);
            assert.deepStrictEqual(metadata.access, expectedAccess);
          };

          await logging.setAclForDataset_(CONFIG);
        });

        describe('updating metadata error', () => {
          const error = new Error('Error.');
          const apiResponse = {};

          beforeEach(() => {
            dataset.setMetadata = async () => {
              throw error;
            };
          });

          it('should reject with error', () => {
            logging.setAclForDataset_(CONFIG).then(
                util.noop, (err) => assert.deepStrictEqual(err, error));
          });
        });

        describe('updating metadata success', () => {
          beforeEach(() => {
            dataset.setMetadata = async () => {};
          });

          it('should set string destination', async () => {
            const expectedDestination = [
              'bigquery.googleapis.com',
              'projects',
              dataset.parent.projectId,
              'datasets',
              dataset.id,
            ].join('/');

            await logging.setAclForDataset_(CONFIG);
            assert.strictEqual(CONFIG.destination, expectedDestination);
          });
        });
      });
    });
  });

  describe('setAclForTopic_', () => {
    const SINK_NAME = 'name';
    let CONFIG;
    let topic;

    beforeEach(() => {
      topic = {
        name: 'topic-name',
        iam: {
          getPolicy: util.noop,
          setPolicy: util.noop,
        },
      };

      CONFIG = {
        destination: topic,
      };
    });

    describe('get policy', () => {
      describe('error', () => {
        const error = new Error('Error.');
        const apiResponse = {};

        beforeEach(() => {
          topic.iam.getPolicy = async () => {
            throw error;
          };
        });

        it('should throw error', () => {
          logging.setAclForTopic_(CONFIG).then(
              util.noop, (err) => assert.deepStrictEqual(err, error));
        });
      });

      describe('success', () => {
        const apiResponse = {
          bindings: [{}, {}],
        };

        const originalBindings = [].slice.call(apiResponse.bindings);

        beforeEach(() => {
          topic.iam.getPolicy = async () => {
            return [apiResponse, apiResponse];
          };
        });

        it('should set the correct policy bindings', async () => {
          const binding = {
            role: 'roles/pubsub.publisher',
            members: ['serviceAccount:cloud-logs@system.gserviceaccount.com'],
          };

          // tslint:disable-next-line no-any
          const expectedBindings = ([] as any[]).slice.call(originalBindings);
          expectedBindings.push(binding);

          topic.iam.setPolicy = async (policy) => {
            assert.strictEqual(policy, apiResponse);
            assert.deepStrictEqual(policy.bindings, expectedBindings);
          };

          await logging.setAclForTopic_(CONFIG);
        });

        describe('updating policy error', () => {
          const error = new Error('Error.');
          const apiResponse = {};

          beforeEach(() => {
            topic.iam.setPolicy = async () => {
              throw error;
            };
          });

          it('should throw error', () => {
            logging.setAclForTopic_(CONFIG).then(
                util.noop, (err) => assert.deepStrictEqual(err, error));
          });
        });

        describe('updating policy success', () => {
          const apiResponse = {};

          beforeEach(() => {
            topic.iam.setPolicy = async () => {};
          });

          it('should set string destination', async () => {
            const expectedDestination = 'pubsub.googleapis.com/' + topic.name;
            await logging.setAclForTopic_(CONFIG);
            assert.strictEqual(CONFIG.destination, expectedDestination);
          });
        });
      });
    });
  });

  describe('updating project ID', () => {
    it('should update project id in case of default placeholder', async () => {
      logging = new Logging({projectId: '{{projectId}}'});
      logging.auth.getProjectId = async () => {
        return PROJECT_ID;
      };
      await logging.setProjectId({});
      assert.strictEqual(logging.projectId, PROJECT_ID);
    });
  });
});<|MERGE_RESOLUTION|>--- conflicted
+++ resolved
@@ -15,12 +15,8 @@
  */
 
 import {util} from '@google-cloud/common-grpc';
-<<<<<<< HEAD
 import {CallbackifyAllOptions} from '@google-cloud/promisify';
-import * as arrify from 'arrify';
-=======
 import arrify = require('arrify');
->>>>>>> fcd868af
 import * as assert from 'assert';
 import * as extend from 'extend';
 import * as proxyquire from 'proxyquire';
