--- conflicted
+++ resolved
@@ -63,17 +63,10 @@
 
   before(() => {
     Log = proxyquire('../src/log', {
-<<<<<<< HEAD
             '@google-cloud/promisify': fakecallbackify,
             './entry': {Entry},
             './metadata': fakeMetadata,
           }).Log;
-=======
-      '@google-cloud/promisify': fakePromisify,
-      './entry': {Entry},
-      './metadata': fakeMetadata,
-    }).Log;
->>>>>>> 7fd40498
     const assignSeverityToEntries_ = Log.assignSeverityToEntries_;
     Log.assignSeverityToEntries_ = (...args) =>
       (assignSeverityToEntriesOverride || assignSeverityToEntries_).apply(
@@ -205,13 +198,7 @@
           logName: log.formattedName_,
         });
 
-<<<<<<< HEAD
         assert.strictEqual(gaxOpts, undefined);
-=======
-        assert.deepStrictEqual(config.gaxOpts, {});
-
-        callback(); // done()
->>>>>>> 7fd40498
       };
 
       await log.delete();
@@ -387,17 +374,8 @@
         throw new Error('Cached resource was not used.');
       };
 
-<<<<<<< HEAD
       log.logging.loggingService.writeLogEntries = (reqOpts, gaxOpts) => {
         assert.strictEqual(reqOpts.resource, log.logging.detectedResource);
-=======
-      log.logging.request = config => {
-        assert.strictEqual(
-          config.reqOpts.resource,
-          log.logging.detectedResource
-        );
-        done();
->>>>>>> 7fd40498
       };
 
       await log.write(ENTRY);
@@ -460,15 +438,8 @@
       await log.write(ENTRY, OPTIONS);
     });
 
-<<<<<<< HEAD
     it('should not require options', async () => {
       log.logging.loggingService.writeLogEntries = (reqOpts, gaxOpts) => {};
-=======
-    it('should not require options', done => {
-      log.logging.request = (config, callback) => {
-        callback(); // done()
-      };
->>>>>>> 7fd40498
 
       await log.write(ENTRY);
     });
@@ -497,10 +468,6 @@
         log.write = async (entry, labels) => {
           assert.strictEqual(entry, assignedEntries);
           assert.strictEqual(labels, LABELS);
-<<<<<<< HEAD
-=======
-          callback(); // done()
->>>>>>> 7fd40498
         };
         await log.alert(ENTRY, LABELS);
       });
@@ -522,10 +489,6 @@
         log.write = async (entry, labels) => {
           assert.strictEqual(entry, assignedEntries);
           assert.strictEqual(labels, LABELS);
-<<<<<<< HEAD
-=======
-          callback(); // done()
->>>>>>> 7fd40498
         };
         await log.critical(ENTRY, LABELS);
       });
@@ -547,10 +510,6 @@
         log.write = async (entry, labels) => {
           assert.strictEqual(entry, assignedEntries);
           assert.strictEqual(labels, LABELS);
-<<<<<<< HEAD
-=======
-          callback(); // done()
->>>>>>> 7fd40498
         };
         await log.debug(ENTRY, LABELS);
       });
@@ -572,10 +531,6 @@
         log.write = async (entry, labels) => {
           assert.strictEqual(entry, assignedEntries);
           assert.strictEqual(labels, LABELS);
-<<<<<<< HEAD
-=======
-          callback(); // done()
->>>>>>> 7fd40498
         };
         await log.emergency(ENTRY, LABELS);
       });
@@ -600,10 +555,6 @@
         log.write = async (entry, labels) => {
           assert.strictEqual(entry, assignedEntries);
           assert.strictEqual(labels, LABELS);
-<<<<<<< HEAD
-=======
-          callback(); // done()
->>>>>>> 7fd40498
         };
 
         await log.error(ENTRY, LABELS);
@@ -630,10 +581,6 @@
         log.write = async (entry, labels) => {
           assert.strictEqual(entry, assignedEntries);
           assert.strictEqual(labels, LABELS);
-<<<<<<< HEAD
-=======
-          callback(); // done()
->>>>>>> 7fd40498
         };
 
         await log.info(ENTRY, LABELS);
@@ -660,10 +607,6 @@
         log.write = async (entry, labels) => {
           assert.strictEqual(entry, assignedEntries);
           assert.strictEqual(labels, LABELS);
-<<<<<<< HEAD
-=======
-          callback(); // done()
->>>>>>> 7fd40498
         };
 
         await log.notice(ENTRY, LABELS);
@@ -686,10 +629,6 @@
         log.write = async (entry, labels) => {
           assert.strictEqual(entry, assignedEntries);
           assert.strictEqual(labels, LABELS);
-<<<<<<< HEAD
-=======
-          callback(); // done()
->>>>>>> 7fd40498
         };
         await log.warning(ENTRY, LABELS);
       });
